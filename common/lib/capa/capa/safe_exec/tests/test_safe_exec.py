--- conflicted
+++ resolved
@@ -74,11 +74,7 @@
         g = {}
         with pytest.raises(SafeExecException) as cm:
             safe_exec("1/0", g)
-<<<<<<< HEAD
-        assert 'ZeroDivisionError' in str(cm.exception)
-=======
-        assert 'ZeroDivisionError' in text_type(cm.value)
->>>>>>> ce0fc380
+        assert 'ZeroDivisionError' in str(cm.value)
 
 
 class TestSafeOrNot(unittest.TestCase):  # lint-amnesty, pylint: disable=missing-class-docstring
