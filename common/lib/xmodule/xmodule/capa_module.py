--- conflicted
+++ resolved
@@ -136,11 +136,7 @@
         try:
             self.lcp = LoncapaProblem(self.definition['data'], self.location.html_id(), instance_state, seed=seed, system=self.system)
         except Exception:
-<<<<<<< HEAD
             msg = 'cannot create LoncapaProblem %s' % self.location.url()
-=======
-            msg = 'cannot create LoncapaProblem %s' % self.location.url
->>>>>>> b73b9ee3
             log.exception(msg)
             if self.system.DEBUG:
                 msg = '<p>%s</p>' % msg.replace('<', '&lt;')
@@ -187,7 +183,7 @@
             try:
                 return Progress(score, total)
             except Exception as err:
-                if self.DEBUG:
+                if self.system.DEBUG:
                     return None
                 raise
         return None
@@ -206,9 +202,9 @@
         try:
             html = self.lcp.get_html()
         except Exception, err:
-            if self.DEBUG:
+            if self.system.DEBUG:
                 log.exception(err)
-                msg = '[courseware.capa.capa_module] <font size="+1" color="red">Failed to generate HTML for problem %s</font>' % (self.filename)
+                msg = '[courseware.capa.capa_module] <font size="+1" color="red">Failed to generate HTML for problem %s</font>' % (self.location.url())
                 msg += '<p>Error:</p><p><pre>%s</pre></p>' % str(err).replace('<','&lt;')
                 msg += '<p><pre>%s</pre></p>' % traceback.format_exc().replace('<','&lt;')
                 html = msg
@@ -423,7 +419,7 @@
             # TODO: why is this line here?
             #self.lcp = LoncapaProblem(self.definition['data'],
             #                          id=lcp_id, state=old_state, system=self.system)
-            if self.DEBUG:
+            if self.system.DEBUG:
                 msg = "Error checking problem: " + str(err)
                 msg += '\nTraceback:\n' + traceback.format_exc()
                 return {'success':msg}
