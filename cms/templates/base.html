--- conflicted
+++ resolved
@@ -45,13 +45,7 @@
     <%block name="header_extras"></%block>
   </head>
 
-<<<<<<< HEAD
-  <body class="<%block name='bodyclass'></%block> hide-wip lang_${LANGUAGE_CODE}">
-  <%include file="google_tag_manager.html" />
-
-=======
   <body class="${dir_rtl} <%block name='bodyclass'></%block> lang_${LANGUAGE_CODE}">
->>>>>>> 464ae712
   <%block name="view_notes"></%block>
 
     <a class="nav-skip" href="#content">${_("Skip to this view's content")}</a>
@@ -119,16 +113,5 @@
       });
     </script>
     <div class="modal-cover"></div>
-
-    % if show_intercom_widget:
-      <script>
-        window.intercomSettings = {
-          email: "${intercom_user_email}",
-          user_hash: "${intercom_user_hash}",
-          app_id: "${intercom_app_id}"
-        };
-      </script>
-      <script>(function(){var w=window;var ic=w.Intercom;if(typeof ic==="function"){ic('reattach_activator');ic('update',intercomSettings);}else{var d=document;var i=function(){i.c(arguments)};i.q=[];i.c=function(args){i.q.push(args)};w.Intercom=i;function l(){var s=d.createElement('script');s.type='text/javascript';s.async=true;s.src='https://widget.intercom.io/widget/${intercom_app_id}';var x=d.getElementsByTagName('script')[0];x.parentNode.insertBefore(s,x);}if(w.attachEvent){w.attachEvent('onload',l);}else{w.addEventListener('load',l,false);}}})()</script>
-    % endif
   </body>
 </html>