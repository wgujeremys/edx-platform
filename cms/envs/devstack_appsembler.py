# devstack_appsembler.py

from .devstack import *
from .appsembler import *
import dj_database_url

INSTALLED_APPS += (
<<<<<<< HEAD
=======
    'django_extensions',
    'appsembler',
>>>>>>> 4942b11c
    'openedx.core.djangoapps.appsembler.sites',
)

OAUTH_ENFORCE_SECURE = False

# disable caching in dev environment
for cache_key in CACHES.keys():
    CACHES[cache_key]['BACKEND'] = 'django.core.cache.backends.dummy.DummyCache'

SESSION_ENGINE = 'django.contrib.sessions.backends.db'

DEFAULT_TEMPLATE_ENGINE['OPTIONS']['context_processors'] += ('openedx.core.djangoapps.appsembler.intercom_integration.context_processors.intercom',)

INTERCOM_APP_ID = AUTH_TOKENS.get("INTERCOM_APP_ID")
INTERCOM_APP_SECRET = AUTH_TOKENS.get("INTERCOM_APP_SECRET")

INSTALLED_APPS += ('tiers',)
MIDDLEWARE_CLASSES += ('organizations.middleware.OrganizationMiddleware', 'tiers.middleware.TierMiddleware',)

SESSION_SERIALIZER = 'django.contrib.sessions.serializers.PickleSerializer'

TIERS_ORGANIZATION_MODEL = 'organizations.Organization'
TIERS_EXPIRED_REDIRECT_URL = None

TIERS_DATABASE_URL = AUTH_TOKENS.get('TIERS_DATABASE_URL')
DATABASES['tiers'] = dj_database_url.parse(TIERS_DATABASE_URL)

DATABASE_ROUTERS += ['openedx.core.djangoapps.appsembler.sites.routers.TiersDbRouter']

COURSE_TO_CLONE = "course-v1:Appsembler+CC101+2017"


CELERY_ALWAYS_EAGER = True
XQUEUE_WAITTIME_BETWEEN_REQUESTS = 5

ALTERNATE_QUEUE_ENVS = ['lms']
ALTERNATE_QUEUES = [
    DEFAULT_PRIORITY_QUEUE.replace(QUEUE_VARIANT, alternate + '.')
    for alternate in ALTERNATE_QUEUE_ENVS
]
CELERY_QUEUES.update(
    {
        alternate: {}
        for alternate in ALTERNATE_QUEUES
        if alternate not in CELERY_QUEUES.keys()
    }
)<|MERGE_RESOLUTION|>--- conflicted
+++ resolved
@@ -5,11 +5,8 @@
 import dj_database_url
 
 INSTALLED_APPS += (
-<<<<<<< HEAD
-=======
     'django_extensions',
     'appsembler',
->>>>>>> 4942b11c
     'openedx.core.djangoapps.appsembler.sites',
 )
 
