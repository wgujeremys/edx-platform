#
# This file is autogenerated by pip-compile
# To update, run:
#
#    make upgrade
#
-e git+https://github.com/edx/acid-block.git@758855a67d2f12bd74db4d5e7a0862d6e65f079c#egg=acid-xblock  # via -r requirements/edx/testing.txt
-e common/lib/capa  # via -r requirements/edx/testing.txt, xmodule
-e git+https://github.com/edx/codejail.git@3.1.3#egg=codejail==3.1.3  # via -r requirements/edx/testing.txt
-e git+https://github.com/edx/django-wiki.git@1.0.0#egg=django-wiki  # via -r requirements/edx/testing.txt
-e git+https://github.com/edx/DoneXBlock.git@2.0.3#egg=done-xblock  # via -r requirements/edx/testing.txt
-e git+https://github.com/jazkarta/edx-jsme.git@690dbf75441fa91c7c4899df0b83d77f7deb5458#egg=edx-jsme  # via -r requirements/edx/testing.txt
-e .  # via -r requirements/edx/testing.txt
-e git+https://github.com/edx/RateXBlock.git@2.0.1#egg=rate-xblock  # via -r requirements/edx/testing.txt
-e common/lib/safe_lxml  # via -r requirements/edx/testing.txt
-e common/lib/sandbox-packages  # via -r requirements/edx/testing.txt
-e common/lib/symmath  # via -r requirements/edx/testing.txt
-e openedx/core/lib/xblock_builtin/xblock_discussion  # via -r requirements/edx/testing.txt
-e git+https://github.com/edx-solutions/xblock-google-drive.git@2d176468e33c0713c911b563f8f65f7cf232f5b6#egg=xblock-google-drive  # via -r requirements/edx/testing.txt
-e common/lib/xmodule  # via -r requirements/edx/testing.txt
alabaster==0.7.12         # via sphinx
amqp==2.6.1               # via -r requirements/edx/testing.txt, kombu
analytics-python==1.2.9   # via -r requirements/edx/testing.txt
aniso8601==9.0.0          # via -r requirements/edx/testing.txt, edx-tincan-py35, tincan
apipkg==1.5               # via -r requirements/edx/testing.txt, execnet
appdirs==1.4.4            # via -r requirements/edx/testing.txt, fs, virtualenv
astroid==2.5              # via -r requirements/edx/testing.txt, pylint, pylint-celery
attrs==20.3.0             # via -r requirements/edx/testing.txt, edx-ace, jsonschema, pytest
babel==2.9.0              # via -r requirements/edx/testing.txt, enmerkar, enmerkar-underscore, sphinx
beautifulsoup4==4.9.3     # via -r requirements/edx/testing.txt, pynliner
billiard==3.6.3.0         # via -r requirements/edx/testing.txt, celery
bleach==3.3.0             # via -r requirements/edx/testing.txt, django-wiki, edx-enterprise, lti-consumer-xblock, ora2, xblock-drag-and-drop-v2, xblock-poll
bok-choy==1.1.1           # via -r requirements/edx/testing.txt
boto3==1.4.8              # via -r requirements/edx/testing.txt, django-ses, fs-s3fs, ora2
boto==2.39.0              # via -r requirements/edx/testing.txt, edxval
botocore==1.8.17          # via -r requirements/edx/testing.txt, boto3, s3transfer
bridgekeeper==0.9         # via -r requirements/edx/testing.txt
celery==4.4.7             # via -c requirements/edx/../constraints.txt, -r requirements/edx/testing.txt, django-celery-results, django-user-tasks, edx-celeryutils, edx-enterprise, event-tracking
certifi==2020.12.5        # via -r requirements/edx/testing.txt, elasticsearch, requests
cffi==1.14.5              # via -r requirements/edx/testing.txt, cryptography
chardet==4.0.0            # via -r requirements/edx/testing.txt, diff-cover, pysrt, requests
chem==1.2.0               # via -r requirements/edx/testing.txt
click-log==0.3.2          # via -r requirements/edx/testing.txt, edx-lint
click==7.1.2              # via -r requirements/edx/development.in, -r requirements/edx/pip-tools.txt, -r requirements/edx/testing.txt, click-log, code-annotations, edx-lint, nltk, pip-tools, user-util
code-annotations==1.1.0   # via -r requirements/edx/testing.txt, edx-enterprise, edx-lint, edx-toggles
contextlib2==0.6.0.post1  # via -r requirements/edx/testing.txt
coreapi==2.3.3            # via -r requirements/edx/testing.txt, drf-yasg
coreschema==0.0.4         # via -r requirements/edx/testing.txt, coreapi, drf-yasg
coverage==5.4             # via -r requirements/edx/testing.txt, pytest-cov
git+https://github.com/nedbat/coverage_pytest_plugin.git@29de030251471e200ff255eb9e549218cd60e872#egg=coverage_pytest_plugin==0.0  # via -r requirements/edx/testing.txt
crowdsourcehinter-xblock==0.6  # via -r requirements/edx/testing.txt
cryptography==3.2.1       # via -c requirements/edx/../constraints.txt, -r requirements/edx/testing.txt, django-fernet-fields, edx-enterprise, pyjwt, social-auth-core
cssselect==1.1.0          # via -r requirements/edx/testing.txt, pyquery
cssutils==1.0.2           # via -r requirements/edx/testing.txt, pynliner
ddt==1.4.1                # via -r requirements/edx/testing.txt, xblock-drag-and-drop-v2, xblock-poll
decorator==4.4.2          # via -r requirements/edx/testing.txt, pycontracts
defusedxml==0.6.0         # via -r requirements/edx/testing.txt, djangorestframework-xml, ora2, python3-openid, python3-saml, safe-lxml, social-auth-core
diff-cover==4.2.1         # via -r requirements/edx/testing.txt
distlib==0.3.1            # via -r requirements/edx/testing.txt, virtualenv
django-appconf==1.0.4     # via -r requirements/edx/testing.txt, django-statici18n
django-cache-memoize==0.1.7  # via -r requirements/edx/testing.txt, edx-enterprise
django-celery-results==2.0.1  # via -r requirements/edx/testing.txt
django-classy-tags==2.0.0  # via -r requirements/edx/testing.txt, django-sekizai
django-config-models==2.1.1  # via -r requirements/edx/testing.txt, edx-enterprise, edx-event-routing-backends
django-cookies-samesite==0.8.0  # via -r requirements/edx/testing.txt
django-cors-headers==2.5.3  # via -c requirements/edx/../constraints.txt, -r requirements/edx/testing.txt
django-countries==5.5     # via -c requirements/edx/../constraints.txt, -r requirements/edx/testing.txt, edx-enterprise
django-crum==0.7.9        # via -r requirements/edx/testing.txt, edx-django-utils, edx-enterprise, edx-proctoring, edx-rbac, edx-toggles, super-csv
django-debug-toolbar==3.2  # via -r requirements/edx/development.in
django-fernet-fields==0.6  # via -r requirements/edx/testing.txt, edx-enterprise, edx-event-routing-backends, edxval
django-filter==2.4.0      # via -r requirements/edx/testing.txt, edx-enterprise, lti-consumer-xblock
django-ipware==3.0.2      # via -r requirements/edx/testing.txt, edx-enterprise, edx-proctoring
django-js-asset==1.2.2    # via -r requirements/edx/testing.txt, django-mptt
django-method-override==1.0.4  # via -r requirements/edx/testing.txt
django-model-utils==4.1.1  # via -r requirements/edx/testing.txt, django-user-tasks, edx-bulk-grades, edx-celeryutils, edx-completion, edx-enterprise, edx-milestones, edx-organizations, edx-proctoring, edx-rbac, edx-submissions, edx-when, edxval, ora2, super-csv
django-mptt==0.11.0       # via -r requirements/edx/testing.txt, django-wiki
django-multi-email-field==0.6.2  # via -r requirements/edx/testing.txt, edx-enterprise
django-mysql==3.11.1      # via -r requirements/edx/testing.txt
django-oauth-toolkit==1.3.2  # via -c requirements/edx/../constraints.txt, -r requirements/edx/testing.txt
django-object-actions==3.0.1  # via -r requirements/edx/testing.txt, edx-enterprise
django-pipeline==2.0.6    # via -r requirements/edx/testing.txt
django-pyfs==3.0          # via -r requirements/edx/testing.txt
git+https://github.com/edx/django-ratelimit-backend.git@v2.0.1a5#egg=django-ratelimit-backend==2.0.1a5  # via -r requirements/edx/testing.txt
django-ratelimit==3.0.1   # via -r requirements/edx/testing.txt
django-require==1.0.11    # via -r requirements/edx/testing.txt
django-sekizai==2.0.0     # via -r requirements/edx/testing.txt, django-wiki
django-ses==1.0.3         # via -r requirements/edx/testing.txt
django-simple-history==2.12.0  # via -r requirements/edx/testing.txt, edx-enterprise, edx-organizations, ora2
django-splash==1.0.0      # via -r requirements/edx/testing.txt
django-statici18n==2.0.1  # via -r requirements/edx/testing.txt
django-storages==1.8      # via -c requirements/edx/../constraints.txt, -r requirements/edx/testing.txt, edxval
django-user-tasks==1.3.2  # via -r requirements/edx/testing.txt
django-waffle==2.1.0      # via -r requirements/edx/testing.txt, edx-django-utils, edx-drf-extensions, edx-enterprise, edx-proctoring, edx-toggles
django-webpack-loader==0.7.0  # via -r requirements/edx/testing.txt, edx-proctoring
django==2.2.19            # via -c https://raw.githubusercontent.com/edx/edx-lint/master/edx_lint/files/common_constraints.txt, -r requirements/edx/testing.txt, code-annotations, django-appconf, django-classy-tags, django-config-models, django-cors-headers, django-crum, django-debug-toolbar, django-fernet-fields, django-filter, django-method-override, django-model-utils, django-mptt, django-multi-email-field, django-mysql, django-oauth-toolkit, django-pyfs, django-ratelimit-backend, django-sekizai, django-ses, django-splash, django-statici18n, django-storages, django-user-tasks, django-wiki, djangorestframework, drf-jwt, drf-yasg, edx-ace, edx-api-doc-tools, edx-bulk-grades, edx-celeryutils, edx-completion, edx-django-release-util, edx-django-sites-extensions, edx-django-utils, edx-drf-extensions, edx-enterprise, edx-event-routing-backends, edx-i18n-tools, edx-lint, edx-milestones, edx-opaque-keys, edx-organizations, edx-proctoring, edx-rbac, edx-search, edx-submissions, edx-toggles, edx-when, edxval, enmerkar, enmerkar-underscore, event-tracking, help-tokens, jsonfield2, lti-consumer-xblock, ora2, rest-condition, super-csv, xss-utils
djangorestframework-xml==2.0.0  # via -r requirements/edx/testing.txt, edx-enterprise
djangorestframework==3.12.2  # via -r requirements/edx/testing.txt, django-config-models, django-user-tasks, drf-jwt, drf-yasg, edx-api-doc-tools, edx-completion, edx-drf-extensions, edx-enterprise, edx-organizations, edx-proctoring, edx-submissions, ora2, rest-condition, super-csv
docopt==0.6.2             # via -r requirements/edx/testing.txt, xmodule
docutils==0.16            # via -r requirements/edx/testing.txt, botocore, m2r, sphinx
drf-jwt==1.17.3           # via -r requirements/edx/testing.txt, edx-drf-extensions
drf-yasg==1.20.0          # via -r requirements/edx/testing.txt, edx-api-doc-tools
edx-ace==0.1.17           # via -r requirements/edx/testing.txt
edx-analytics-data-api-client==0.17.0  # via -r requirements/edx/testing.txt
edx-api-doc-tools==1.4.0  # via -r requirements/edx/testing.txt
edx-bulk-grades==0.8.6    # via -r requirements/edx/testing.txt, staff-graded-xblock
edx-ccx-keys==1.2.0       # via -r requirements/edx/testing.txt
edx-celeryutils==1.0.0    # via -r requirements/edx/testing.txt, super-csv
edx-completion==4.0.3     # via -r requirements/edx/testing.txt
edx-django-release-util==1.0.0  # via -r requirements/edx/testing.txt
edx-django-sites-extensions==3.0.0  # via -r requirements/edx/testing.txt
edx-django-utils==3.13.0  # via -r requirements/edx/testing.txt, django-config-models, edx-drf-extensions, edx-enterprise, edx-rest-api-client, edx-toggles, edx-when, ora2, super-csv
edx-drf-extensions==6.5.0  # via -r requirements/edx/testing.txt, edx-completion, edx-enterprise, edx-organizations, edx-proctoring, edx-rbac, edx-when, edxval
edx-enterprise==3.17.44   # via -c requirements/edx/../constraints.txt, -r requirements/edx/testing.txt
edx-event-routing-backends==4.0.1  # via -r requirements/edx/testing.txt
edx-i18n-tools==0.5.3     # via -r requirements/edx/testing.txt, ora2
edx-lint==4.1.0           # via -r requirements/edx/testing.txt
edx-milestones==0.3.0     # via -r requirements/edx/testing.txt
edx-opaque-keys[django]==2.2.0  # via -r requirements/edx/testing.txt, edx-bulk-grades, edx-ccx-keys, edx-completion, edx-drf-extensions, edx-enterprise, edx-milestones, edx-organizations, edx-proctoring, edx-user-state-client, edx-when, lti-consumer-xblock, xmodule
edx-organizations==6.9.0  # via -r requirements/edx/testing.txt
edx-proctoring-proctortrack==1.0.5  # via -r requirements/edx/testing.txt
edx-proctoring==3.6.7     # via -r requirements/edx/testing.txt, edx-proctoring-proctortrack
edx-rbac==1.4.1           # via -r requirements/edx/testing.txt, edx-enterprise
edx-rest-api-client==5.3.0  # via -r requirements/edx/testing.txt, edx-enterprise, edx-proctoring
edx-search==3.0.0         # via -r requirements/edx/testing.txt
edx-sga==0.16.0           # via -r requirements/edx/testing.txt
edx-sphinx-theme==2.0.0   # via -r requirements/edx/development.in
edx-submissions==3.2.4    # via -r requirements/edx/testing.txt, ora2
edx-tincan-py35==1.0.0    # via -r requirements/edx/testing.txt, edx-enterprise
edx-toggles==4.0.0        # via -r requirements/edx/testing.txt, edx-completion, edx-event-routing-backends, edxval, ora2
edx-user-state-client==1.3.0  # via -r requirements/edx/testing.txt
edx-when==2.0.0           # via -r requirements/edx/testing.txt, edx-proctoring
edxval==2.0.1             # via -r requirements/edx/testing.txt
elasticsearch==7.11.0     # via -r requirements/edx/testing.txt, edx-search
enmerkar-underscore==2.0.0  # via -r requirements/edx/testing.txt
enmerkar==0.7.1           # via -r requirements/edx/testing.txt, enmerkar-underscore
event-tracking==1.0.4     # via -r requirements/edx/testing.txt, edx-event-routing-backends, edx-proctoring, edx-search
execnet==1.8.0            # via -r requirements/edx/testing.txt, pytest-xdist
factory-boy==2.8.1        # via -c requirements/edx/../constraints.txt, -r requirements/edx/testing.txt
faker==6.5.0              # via -r requirements/edx/testing.txt, factory-boy
filelock==3.0.12          # via -r requirements/edx/testing.txt, tox, virtualenv
freezegun==0.3.12         # via -c requirements/edx/../constraints.txt, -r requirements/edx/testing.txt
fs-s3fs==0.1.8            # via -r requirements/edx/testing.txt, django-pyfs
fs==2.0.18                # via -r requirements/edx/testing.txt, django-pyfs, fs-s3fs, xblock
future==0.18.2            # via -r requirements/edx/testing.txt, django-ses, edx-celeryutils, edx-enterprise, pycontracts, pyjwkest
geoip2==3.0.0             # via -c requirements/edx/../constraints.txt, -r requirements/edx/testing.txt
gitdb==4.0.5              # via -r requirements/edx/testing.txt, gitpython
gitpython==3.1.13         # via -r requirements/edx/testing.txt, transifex-client
glob2==0.7                # via -r requirements/edx/testing.txt
gunicorn==20.0.4          # via -r requirements/edx/testing.txt
help-tokens==2.0.0        # via -r requirements/edx/testing.txt
html5lib==1.1             # via -r requirements/edx/testing.txt, ora2
httpretty==1.0.5          # via -r requirements/edx/testing.txt
icalendar==4.0.7          # via -r requirements/edx/testing.txt
idna==2.10                # via -r requirements/edx/testing.txt, requests
imagesize==1.2.0          # via sphinx
importlib-metadata==1.7.0  # via -c requirements/edx/../constraints.txt, -r requirements/edx/testing.txt, inflect
inflect==3.0.2            # via -c requirements/edx/../constraints.txt, -r requirements/edx/testing.txt, jinja2-pluralize
inflection==0.5.1         # via -r requirements/edx/testing.txt, drf-yasg
iniconfig==1.1.1          # via -r requirements/edx/testing.txt, pytest
ipaddress==1.0.23         # via -r requirements/edx/testing.txt
isodate==0.6.0            # via -r requirements/edx/testing.txt, edx-event-routing-backends, python3-saml
isort==4.3.21             # via -c requirements/edx/../constraints.txt, -r requirements/edx/testing.txt, pylint
itypes==1.2.0             # via -r requirements/edx/testing.txt, coreapi
jinja2-pluralize==0.3.0   # via -r requirements/edx/testing.txt, diff-cover
jinja2==2.11.3            # via -r requirements/edx/testing.txt, code-annotations, coreschema, diff-cover, jinja2-pluralize, sphinx
jmespath==0.10.0          # via -r requirements/edx/testing.txt, boto3, botocore
joblib==0.14.1            # via -c requirements/edx/../constraints.txt, -r requirements/edx/testing.txt, nltk
jsondiff==1.2.0           # via -r requirements/edx/testing.txt, edx-enterprise
jsonfield2==3.0.3         # via -c requirements/edx/../constraints.txt, -r requirements/edx/testing.txt, edx-celeryutils, edx-enterprise, edx-event-routing-backends, edx-proctoring, edx-submissions, lti-consumer-xblock, ora2
jsonschema==3.2.0         # via sphinxcontrib-openapi
kombu==4.6.11             # via -r requirements/edx/testing.txt, celery
laboratory==1.0.2         # via -r requirements/edx/testing.txt
lazy-object-proxy==1.5.2  # via -r requirements/edx/testing.txt, astroid
lazy==1.4                 # via -r requirements/edx/testing.txt, acid-xblock, bok-choy, lti-consumer-xblock, ora2
libsass==0.10.0           # via -r requirements/edx/testing.txt, ora2
loremipsum==1.0.5         # via -r requirements/edx/testing.txt, ora2
lti-consumer-xblock==2.7.1  # via -r requirements/edx/testing.txt
lxml==4.5.0               # via -c requirements/edx/../constraints.txt, -r requirements/edx/testing.txt, capa, edxval, lti-consumer-xblock, ora2, pyquery, safe-lxml, xblock, xmlsec
m2r==0.2.1                # via sphinxcontrib-openapi
mailsnake==1.6.4          # via -r requirements/edx/testing.txt
mako==1.1.4               # via -r requirements/edx/testing.txt, acid-xblock, lti-consumer-xblock, xblock-google-drive, xblock-utils
markdown==3.3.4           # via -r requirements/edx/testing.txt, django-wiki, staff-graded-xblock, xblock-poll
markey==0.8               # via -r requirements/edx/testing.txt, enmerkar-underscore
markupsafe==1.1.1         # via -r requirements/edx/testing.txt, chem, jinja2, mako, xblock
maxminddb==1.5.4          # via -c requirements/edx/../constraints.txt, -r requirements/edx/testing.txt, geoip2
mccabe==0.6.1             # via -r requirements/edx/testing.txt, pylint
mistune==0.8.4            # via m2r
mock==4.0.3               # via -r requirements/edx/testing.txt, xblock-drag-and-drop-v2, xblock-poll
git+https://github.com/edx/MongoDBProxy.git@d92bafe9888d2940f647a7b2b2383b29c752f35a#egg=MongoDBProxy==0.1.0+edx.2  # via -r requirements/edx/testing.txt
mongoengine==0.22.1       # via -r requirements/edx/testing.txt
more-itertools==8.7.0     # via -r requirements/edx/testing.txt, zipp
mpmath==1.2.1             # via -r requirements/edx/testing.txt, sympy
mysqlclient==2.0.3        # via -r requirements/edx/testing.txt
newrelic==6.2.0.156       # via -r requirements/edx/testing.txt, edx-django-utils
nltk==3.5                 # via -r requirements/edx/testing.txt, chem
nodeenv==1.5.0            # via -r requirements/edx/testing.txt
numpy==1.20.1             # via -r requirements/edx/testing.txt, chem, openedx-calc, scipy
oauthlib==3.0.1           # via -c requirements/edx/../constraints.txt, -r requirements/edx/testing.txt, django-oauth-toolkit, lti-consumer-xblock, requests-oauthlib, social-auth-core
openedx-calc==2.0.1       # via -r requirements/edx/testing.txt
ora2==3.2.0               # via -r requirements/edx/testing.txt
packaging==20.9           # via -r requirements/edx/testing.txt, bleach, drf-yasg, pytest, sphinx, tox
path.py==12.5.0           # via -r requirements/edx/testing.txt, edx-enterprise, edx-i18n-tools, ora2, staff-graded-xblock, xmodule
path==13.1.0              # via -c requirements/edx/../constraints.txt, -r requirements/edx/testing.txt, path.py
paver==1.3.4              # via -r requirements/edx/testing.txt
pbr==5.5.1                # via -r requirements/edx/testing.txt, stevedore
piexif==1.1.3             # via -r requirements/edx/testing.txt
pillow==7.2.0             # via -c requirements/edx/../constraints.txt, -r requirements/edx/testing.txt, edx-enterprise, edx-organizations
pip-tools==5.3.1          # via -c requirements/edx/../constraints.txt, -r requirements/edx/pip-tools.txt
pluggy==0.13.1            # via -r requirements/edx/testing.txt, diff-cover, pytest, tox
polib==1.1.0              # via -r requirements/edx/testing.txt, edx-i18n-tools
psutil==5.8.0             # via -r requirements/edx/testing.txt, edx-django-utils, pytest-xdist
py2neo==3.1.2             # via -r requirements/edx/testing.txt
py==1.10.0                # via -r requirements/edx/testing.txt, pytest, pytest-forked, tox
pycodestyle==2.6.0        # via -r requirements/edx/testing.txt
pycontracts==1.8.12       # via -r requirements/edx/testing.txt, edx-user-state-client
pycountry==20.7.3         # via -r requirements/edx/testing.txt
pycparser==2.20           # via -r requirements/edx/testing.txt, cffi
pycryptodomex==3.10.1     # via -r requirements/edx/testing.txt, edx-proctoring, lti-consumer-xblock, pyjwkest
pygments==2.8.0           # via -r requirements/edx/testing.txt, diff-cover, sphinx
pyjwkest==1.4.2           # via -r requirements/edx/testing.txt, edx-drf-extensions, lti-consumer-xblock
pyjwt[crypto]==1.7.1      # via -r requirements/edx/testing.txt, drf-jwt, edx-rest-api-client, social-auth-core
pylint-celery==0.3        # via -r requirements/edx/testing.txt, edx-lint
pylint-django==2.4.2      # via -r requirements/edx/testing.txt, edx-lint
pylint-plugin-utils==0.6  # via -r requirements/edx/testing.txt, pylint-celery, pylint-django
pylint==2.7.1             # via -r requirements/edx/testing.txt, edx-lint, pylint-celery, pylint-django, pylint-plugin-utils
pymongo==3.10.1           # via -c requirements/edx/../constraints.txt, -r requirements/edx/testing.txt, edx-opaque-keys, event-tracking, mongodbproxy, mongoengine
pynliner==0.8.0           # via -r requirements/edx/testing.txt
pyparsing==2.4.7          # via -r requirements/edx/testing.txt, chem, openedx-calc, packaging, pycontracts
pyquery==1.4.3            # via -r requirements/edx/testing.txt
pyrsistent==0.17.3        # via jsonschema
pysrt==1.1.2              # via -r requirements/edx/testing.txt, edxval
pytest-attrib==0.1.3      # via -r requirements/edx/testing.txt
pytest-cov==2.11.1        # via -r requirements/edx/testing.txt
pytest-django==4.1.0      # via -r requirements/edx/testing.txt
pytest-forked==1.3.0      # via -r requirements/edx/testing.txt, pytest-xdist
pytest-json-report==1.2.4  # via -r requirements/edx/testing.txt
pytest-metadata==1.8.0    # via -r requirements/edx/testing.txt, pytest-json-report
pytest-randomly==3.5.0    # via -r requirements/edx/testing.txt
pytest-xdist[psutil]==2.2.1  # via -r requirements/edx/testing.txt
pytest==6.2.2             # via -r requirements/edx/testing.txt, pytest-attrib, pytest-cov, pytest-django, pytest-forked, pytest-json-report, pytest-metadata, pytest-randomly, pytest-xdist
python-dateutil==2.4.0    # via -c requirements/edx/../constraints.txt, -r requirements/edx/testing.txt, analytics-python, botocore, edx-ace, edx-drf-extensions, edx-enterprise, edx-event-routing-backends, edx-proctoring, faker, freezegun, icalendar, ora2, xblock
python-levenshtein==0.12.2  # via -r requirements/edx/testing.txt
python-memcached==1.59    # via -r requirements/edx/testing.txt
python-slugify==4.0.1     # via -r requirements/edx/testing.txt, code-annotations, transifex-client
python-swiftclient==3.11.0  # via -r requirements/edx/testing.txt, ora2
python3-openid==3.2.0 ; python_version >= "3"  # via -r requirements/edx/testing.txt, social-auth-core
python3-saml==1.9.0       # via -c requirements/edx/../constraints.txt, -r requirements/edx/testing.txt
pytz==2021.1              # via -r requirements/edx/testing.txt, babel, capa, celery, django, django-ses, edx-completion, edx-enterprise, edx-event-routing-backends, edx-proctoring, edx-submissions, edx-tincan-py35, event-tracking, fs, icalendar, ora2, tincan, xblock
pyuca==1.2                # via -r requirements/edx/testing.txt
pywatchman==1.4.1         # via -r requirements/edx/development.in
pyyaml==5.4.1             # via -r requirements/edx/testing.txt, code-annotations, edx-django-release-util, edx-i18n-tools, sphinxcontrib-openapi, xblock
random2==1.0.1            # via -r requirements/edx/testing.txt
recommender-xblock==1.4.9  # via -r requirements/edx/testing.txt
redis==3.5.3              # via -r requirements/edx/testing.txt
regex==2020.11.13         # via -r requirements/edx/testing.txt, nltk
requests-oauthlib==1.3.0  # via -r requirements/edx/testing.txt, social-auth-core
requests==2.25.1          # via -r requirements/edx/testing.txt, analytics-python, coreapi, django-oauth-toolkit, edx-analytics-data-api-client, edx-bulk-grades, edx-drf-extensions, edx-enterprise, edx-event-routing-backends, edx-rest-api-client, geoip2, mailsnake, pyjwkest, python-swiftclient, requests-oauthlib, sailthru-client, slumber, social-auth-core, sphinx, tableauserverclient, transifex-client
rest-condition==1.0.3     # via -r requirements/edx/testing.txt, edx-drf-extensions
ruamel.yaml.clib==0.2.2   # via -r requirements/edx/testing.txt, ruamel.yaml
ruamel.yaml==0.16.12      # via -r requirements/edx/testing.txt, drf-yasg
rules==2.2                # via -r requirements/edx/testing.txt, edx-enterprise, edx-proctoring
s3transfer==0.1.13        # via -r requirements/edx/testing.txt, boto3
sailthru-client==2.2.3    # via -r requirements/edx/testing.txt, edx-ace
scipy==1.6.1              # via -r requirements/edx/testing.txt, chem, openedx-calc
selenium==3.141.0         # via -r requirements/edx/testing.txt, bok-choy
semantic-version==2.8.5   # via -r requirements/edx/testing.txt, edx-drf-extensions
shapely==1.7.1            # via -r requirements/edx/testing.txt
simplejson==3.17.2        # via -r requirements/edx/testing.txt, sailthru-client, super-csv, xblock-utils
singledispatch==3.6.1     # via -r requirements/edx/testing.txt
<<<<<<< HEAD
six==1.15.0               # via -r requirements/edx/pip-tools.txt, -r requirements/edx/testing.txt, analytics-python, bleach, bok-choy, chem, codejail, crowdsourcehinter-xblock, cryptography, django-countries, django-simple-history, edx-ace, edx-bulk-grades, edx-ccx-keys, edx-django-release-util, edx-drf-extensions, edx-enterprise, edx-i18n-tools, edx-lint, edx-milestones, edx-rbac, edx-sphinx-theme, event-tracking, freezegun, fs, fs-s3fs, html5lib, isodate, jsonschema, libsass, paver, pip-tools, pycontracts, pyjwkest, python-dateutil, python-memcached, python-swiftclient, singledispatch, social-auth-app-django, social-auth-core, sphinxcontrib-httpdomain, stevedore, tox, transifex-client, virtualenv, xblock
=======
six==1.15.0               # via -r requirements/edx/pip-tools.txt, -r requirements/edx/testing.txt, analytics-python, bleach, bok-choy, chem, codejail, crowdsourcehinter-xblock, cryptography, django-countries, django-simple-history, edx-ace, edx-bulk-grades, edx-ccx-keys, edx-django-release-util, edx-drf-extensions, edx-enterprise, edx-i18n-tools, edx-lint, edx-milestones, edx-rbac, edx-sphinx-theme, event-tracking, freezegun, fs, fs-s3fs, html5lib, isodate, jsonschema, libsass, mock, paver, pip-tools, pycontracts, pyjwkest, python-dateutil, python-memcached, python-swiftclient, singledispatch, social-auth-app-django, social-auth-core, sphinxcontrib-httpdomain, stevedore, tox, transifex-client, virtualenv, xblock
>>>>>>> fe085be4
slumber==0.7.1            # via -r requirements/edx/testing.txt, edx-bulk-grades, edx-enterprise, edx-rest-api-client
smmap==3.0.5              # via -r requirements/edx/testing.txt, gitdb
snowballstemmer==2.1.0    # via sphinx
social-auth-app-django==4.0.0  # via -r requirements/edx/testing.txt
social-auth-core==4.0.2   # via -c https://raw.githubusercontent.com/edx/edx-lint/master/edx_lint/files/common_constraints.txt, -r requirements/edx/testing.txt, social-auth-app-django
sorl-thumbnail==12.7.0    # via -r requirements/edx/testing.txt, django-wiki
sortedcontainers==2.3.0   # via -r requirements/edx/testing.txt
soupsieve==2.2            # via -r requirements/edx/testing.txt, beautifulsoup4
sphinx==3.3.0             # via -c requirements/edx/../constraints.txt, edx-sphinx-theme, sphinxcontrib-httpdomain
sphinxcontrib-applehelp==1.0.2  # via sphinx
sphinxcontrib-devhelp==1.0.2  # via sphinx
sphinxcontrib-htmlhelp==1.0.3  # via sphinx
sphinxcontrib-httpdomain==1.7.0  # via sphinxcontrib-openapi
sphinxcontrib-jsmath==1.0.1  # via sphinx
sphinxcontrib-openapi[markdown]==0.6.0  # via -r requirements/edx/development.in
sphinxcontrib-qthelp==1.0.3  # via sphinx
sphinxcontrib-serializinghtml==1.1.4  # via sphinx
sqlparse==0.4.1           # via -r requirements/edx/testing.txt, django, django-debug-toolbar
staff-graded-xblock==1.5  # via -r requirements/edx/testing.txt
stevedore==1.32.0         # via -c requirements/edx/../constraints.txt, -r requirements/edx/testing.txt, code-annotations, edx-ace, edx-django-utils, edx-enterprise, edx-opaque-keys
super-csv==2.0.0          # via -r requirements/edx/testing.txt, edx-bulk-grades
sympy==1.6.2              # via -c requirements/edx/../constraints.txt, -r requirements/edx/testing.txt, symmath
tableauserverclient==0.15.0  # via -r requirements/edx/testing.txt, edx-enterprise
testfixtures==6.17.1      # via -r requirements/edx/testing.txt, edx-enterprise
text-unidecode==1.3       # via -r requirements/edx/testing.txt, faker, python-slugify
tincan==1.0.0             # via -r requirements/edx/testing.txt, edx-event-routing-backends
toml==0.10.2              # via -r requirements/edx/testing.txt, pylint, pytest, tox, vulture
tox-battery==0.6.1        # via -r requirements/edx/testing.txt
tox==3.22.0               # via -r requirements/edx/testing.txt, tox-battery
tqdm==4.58.0              # via -r requirements/edx/testing.txt, nltk
transifex-client==0.14.2  # via -r requirements/edx/testing.txt
ua-parser==0.10.0         # via -r requirements/edx/testing.txt, django-cookies-samesite
unicodecsv==0.14.1        # via -r requirements/edx/testing.txt, edx-enterprise
unidiff==0.6.0            # via -r requirements/edx/testing.txt, coverage-pytest-plugin
uritemplate==3.0.1        # via -r requirements/edx/testing.txt, coreapi, drf-yasg
urllib3==1.26.3           # via -r requirements/edx/testing.txt, elasticsearch, geoip2, requests, selenium, transifex-client
user-util==1.0.0          # via -r requirements/edx/testing.txt
vine==1.3.0               # via -r requirements/edx/testing.txt, amqp, celery
virtualenv==20.4.2        # via -r requirements/edx/testing.txt, tox
voluptuous==0.12.1        # via -r requirements/edx/testing.txt, ora2
vulture==2.3              # via -r requirements/edx/development.in
watchdog==2.0.2           # via -r requirements/edx/testing.txt
web-fragments==1.0.0      # via -r requirements/edx/testing.txt, crowdsourcehinter-xblock, edx-sga, staff-graded-xblock, xblock, xblock-utils
webencodings==0.5.1       # via -r requirements/edx/testing.txt, bleach, html5lib
webob==1.8.7              # via -r requirements/edx/testing.txt, xblock, xmodule
wrapt==1.11.2             # via -c requirements/edx/../constraints.txt, -r requirements/edx/testing.txt, astroid
git+https://github.com/edx-solutions/xblock-drag-and-drop-v2@v2.3.2#egg=xblock-drag-and-drop-v2==2.3.2  # via -r requirements/edx/testing.txt
git+https://github.com/open-craft/xblock-poll@922cd36fb1c3cfe00b4ce03b19a13185d136447d#egg=xblock-poll==1.10.2  # via -r requirements/edx/testing.txt
xblock-utils==2.1.2       # via -r requirements/edx/testing.txt, edx-sga, lti-consumer-xblock, staff-graded-xblock, xblock-drag-and-drop-v2, xblock-google-drive
xblock==1.4.0             # via -r requirements/edx/testing.txt, acid-xblock, crowdsourcehinter-xblock, done-xblock, edx-completion, edx-sga, edx-user-state-client, edx-when, lti-consumer-xblock, ora2, rate-xblock, staff-graded-xblock, xblock-discussion, xblock-drag-and-drop-v2, xblock-google-drive, xblock-poll, xblock-utils
xmlsec==1.3.9             # via -r requirements/edx/testing.txt, python3-saml
xss-utils==0.2.0          # via -r requirements/edx/testing.txt
zipp==1.0.0               # via -c requirements/edx/../constraints.txt, -r requirements/edx/testing.txt, importlib-metadata

# The following packages are considered to be unsafe in a requirements file:
# pip
# setuptools<|MERGE_RESOLUTION|>--- conflicted
+++ resolved
@@ -267,11 +267,7 @@
 shapely==1.7.1            # via -r requirements/edx/testing.txt
 simplejson==3.17.2        # via -r requirements/edx/testing.txt, sailthru-client, super-csv, xblock-utils
 singledispatch==3.6.1     # via -r requirements/edx/testing.txt
-<<<<<<< HEAD
-six==1.15.0               # via -r requirements/edx/pip-tools.txt, -r requirements/edx/testing.txt, analytics-python, bleach, bok-choy, chem, codejail, crowdsourcehinter-xblock, cryptography, django-countries, django-simple-history, edx-ace, edx-bulk-grades, edx-ccx-keys, edx-django-release-util, edx-drf-extensions, edx-enterprise, edx-i18n-tools, edx-lint, edx-milestones, edx-rbac, edx-sphinx-theme, event-tracking, freezegun, fs, fs-s3fs, html5lib, isodate, jsonschema, libsass, paver, pip-tools, pycontracts, pyjwkest, python-dateutil, python-memcached, python-swiftclient, singledispatch, social-auth-app-django, social-auth-core, sphinxcontrib-httpdomain, stevedore, tox, transifex-client, virtualenv, xblock
-=======
 six==1.15.0               # via -r requirements/edx/pip-tools.txt, -r requirements/edx/testing.txt, analytics-python, bleach, bok-choy, chem, codejail, crowdsourcehinter-xblock, cryptography, django-countries, django-simple-history, edx-ace, edx-bulk-grades, edx-ccx-keys, edx-django-release-util, edx-drf-extensions, edx-enterprise, edx-i18n-tools, edx-lint, edx-milestones, edx-rbac, edx-sphinx-theme, event-tracking, freezegun, fs, fs-s3fs, html5lib, isodate, jsonschema, libsass, mock, paver, pip-tools, pycontracts, pyjwkest, python-dateutil, python-memcached, python-swiftclient, singledispatch, social-auth-app-django, social-auth-core, sphinxcontrib-httpdomain, stevedore, tox, transifex-client, virtualenv, xblock
->>>>>>> fe085be4
 slumber==0.7.1            # via -r requirements/edx/testing.txt, edx-bulk-grades, edx-enterprise, edx-rest-api-client
 smmap==3.0.5              # via -r requirements/edx/testing.txt, gitdb
 snowballstemmer==2.1.0    # via sphinx
